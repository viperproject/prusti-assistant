--- conflicted
+++ resolved
@@ -4,7 +4,7 @@
 import * as path from "path";
 import * as vvt from "vs-verification-toolbox";
 import * as dependencies from "./dependencies";
-import { add_ideinfo } from "./compilerInfo"; 
+import { add_ideinfo } from "./compilerInfo";
 
 // ========================================================
 // JSON Schemas
@@ -68,7 +68,7 @@
     span: Span,
 }
 
-// In this schema we adjusted spans and 
+// In this schema we adjusted spans and
 // also adjusted filepaths for crates
 export interface IdeInfo {
     procedure_defs: Map<string, ProcDef[]>,
@@ -134,8 +134,6 @@
     );
 }
 
-<<<<<<< HEAD
-=======
 function parseCargoOutput(output: string): CargoMessage[] {
     const messages: CargoMessage[] = [];
     for (const line of output.split("\n")) {
@@ -200,8 +198,8 @@
     for (const proc of info.function_calls) {
         let filename = root + proc.span.file_name;
         let entry: ProcDef = {
-            name: proc.name, 
-            filename: filename, 
+            name: proc.name,
+            filename: filename,
             range: parseSpanRange(proc.span),
         };
         let lookup = result.function_calls.get(filename);
@@ -226,12 +224,12 @@
         // Parse the message into a diagnostic.
         result = JSON.parse(line) as IdeInfoRust;
         if (result.procedure_defs !== undefined) {
-            util.log("Parsed raw IDE info. Found " 
+            util.log("Parsed raw IDE info. Found "
                 + result.procedure_defs.length
-                + " procedure defs and " 
+                + " procedure defs and "
                 + result.function_calls.length
                 + " function calls.");
-            util.log("The queried source had value: " 
+            util.log("The queried source had value: "
                 + result.queried_source);
             return transformIdeInfo(result, root);
         }
@@ -239,7 +237,6 @@
     return null;
 }
 
->>>>>>> dde8a60a
 function getCallSiteSpan(span: Span): Span {
     while (span.expansion !== null) {
         span = span.expansion.span;
@@ -458,24 +455,17 @@
  * @param rootPath The root path of a rust project.
  * @returns An array of diagnostics for the given rust project.
  */
-<<<<<<< HEAD
-async function queryCrateDiagnostics(prusti: dependencies.PrustiLocation,
-                                     rootPath: string,
-                                     serverAddress: string,
-                                     destructors: Set<util.KillFunction>,
-                                     verificationDiagnostics: VerificationDiagnostics,
-                                     target: vscode.DiagnosticCollection,
-                                     quantifierInstantiationsProvider: QuantifierInstantiationsProvider): Promise<[VerificationStatus, util.Duration]> {
-=======
 async function queryCrateDiagnostics(
-    prusti: dependencies.PrustiLocation, 
-    rootPath: string, 
-    serverAddress: string, 
+    prusti: dependencies.PrustiLocation,
+    rootPath: string,
+    serverAddress: string,
     destructors: Set<util.KillFunction>,
     skipVerify: boolean,
-    selective_verify: string | undefined,
-): Promise<[Diagnostic[], VerificationStatus, util.Duration ]> {
->>>>>>> dde8a60a
+    selectiveVerify: string | undefined,
+    verificationDiagnostics: VerificationDiagnostics,
+    target: vscode.DiagnosticCollection,
+    quantifierInstantiationsProvider: QuantifierInstantiationsProvider,
+): Promise<[VerificationStatus, util.Duration ]> {
     // FIXME: Workaround for warning generation for libs.
     if (!skipVerify) {
         await removeDiagnosticMetadata(rootPath);
@@ -490,8 +480,8 @@
             PRUSTI_SERVER_ADDRESS: serverAddress,
             PRUSTI_SHOW_IDE_INFO: "true",
             PRUSTI_SKIP_VERIFICATION: skipVerify ? "true" : "false",
-            PRUSTI_SELECTIVE_VERIFY: skipVerify ? undefined : selective_verify,
-            PRUSTI_QUERY_METHOD_SIGNATURE: skipVerify ? selective_verify : undefined,
+            PRUSTI_SELECTIVE_VERIFY: skipVerify ? undefined : selectiveVerify,
+            PRUSTI_QUERY_METHOD_SIGNATURE: skipVerify ? selectiveVerify : undefined,
             PRUSTI_QUIET: "true",
             JAVA_HOME: (await config.javaHome())!.path,
         },
@@ -519,6 +509,7 @@
                     // Parse the message into a diagnostic.
                     const diag = JSON.parse(line) as CargoMessage;
                     const qim_str = "quantifier_instantiations_message";
+                    // FIXME: undefined checking + cedrics case?
                     if (diag.message.message.startsWith(qim_str)) {
                         if (diag.message.spans.length !== 1) {
                             util.log("ERROR: multiple spans for a quantifier.");
@@ -531,8 +522,7 @@
                         const instantiations = parsed_m["instantiations"];
 
                         quantifierInstantiationsProvider.update(fileName, method, instantiations, range);
-                    }
-                    else if (diag.message !== undefined) {
+                    } else if (diag.message !== undefined) {
                         const msg = parseCargoMessage(diag, rootPath);
                         verificationDiagnostics.add_and_render(msg, target);
                     }
@@ -543,7 +533,7 @@
     );
     let status = VerificationStatus.Crash;
     const diagnostics: Diagnostic[] = [];
-    
+
     if (output.code === 0) {
         if (skipVerify) {
             status = VerificationStatus.SkippedVerification;
@@ -564,23 +554,13 @@
     if (/^thread '.*' panicked at/.exec(output.stderr) !== null) {
         status = VerificationStatus.Crash;
     }
-<<<<<<< HEAD
-    return [status, output.duration];
-=======
-    for (const messages of parseCargoOutput(output.stdout)) {
-        diagnostics.push(
-            parseCargoMessage(messages, rootPath)
-        );
-    }
 
     util.log("Parsing IDE Info")
     const ide_info = parseIdeInfo(output.stdout, rootPath + "/");
 
     add_ideinfo(ide_info);
-    
-    util.log("queryCrateDiagnostics returns");
-    return [diagnostics, status, output.duration ];
->>>>>>> dde8a60a
+
+    return [status, output.duration];
 }
 
 /**
@@ -589,24 +569,17 @@
  * @param programPath The root path of a rust program.
  * @returns An array of diagnostics for the given rust project.
  */
-<<<<<<< HEAD
-async function queryProgramDiagnostics(prusti: dependencies.PrustiLocation,
-                                       programPath: string,
-                                       serverAddress: string,
-                                       destructors: Set<util.KillFunction>,
-                                       verificationDiagnostics: VerificationDiagnostics,
-                                       target: vscode.DiagnosticCollection,
-                                       quantifierInstantiationsProvider: QuantifierInstantiationsProvider): Promise<[VerificationStatus, util.Duration]> {
-=======
 async function queryProgramDiagnostics(
-    prusti: dependencies.PrustiLocation, 
-    programPath: string, 
-    serverAddress: string, 
+    prusti: dependencies.PrustiLocation,
+    programPath: string,
+    serverAddress: string,
     destructors: Set<util.KillFunction>,
     skipVerify: boolean,
-    selective_verify: string | undefined,
-): Promise<[Diagnostic[], VerificationStatus, util.Duration]> {
->>>>>>> dde8a60a
+    selectiveVerify: string | undefined,
+    verificationDiagnostics: VerificationDiagnostics,
+    target: vscode.DiagnosticCollection,
+    quantifierInstantiationsProvider: QuantifierInstantiationsProvider,
+): Promise<[VerificationStatus, util.Duration]> {
     const prustiRustcArgs = [
         "--crate-type=lib",
         "--error-format=json",
@@ -620,7 +593,7 @@
             PRUSTI_SERVER_ADDRESS: serverAddress,
             PRUSTI_SHOW_IDE_INFO: "true",
             PRUSTI_SKIP_VERIFICATION: skipVerify ? "true" : "false",
-            PRUSTI_SELECTIVE_VERIFY: selective_verify,
+            PRUSTI_SELECTIVE_VERIFY: selectiveVerify,
             PRUSTI_QUIET: "true",
             JAVA_HOME: (await config.javaHome())!.path,
         },
@@ -648,6 +621,7 @@
                     // Parse the message into a diagnostic.
                     const diag = JSON.parse(line) as Message;
                     const qim_str = "quantifier_instantiations_message";
+                    // FIXME: consider undefined + cedrics case?
                     if (diag.message.startsWith(qim_str)) {
                         if (diag.spans.length !== 1) {
                             util.log("ERROR: multiple spans for a Quantifier.");
@@ -692,23 +666,12 @@
     if (/^thread '.*' panicked at/.exec(output.stderr) !== null) {
         status = VerificationStatus.Crash;
     }
-<<<<<<< HEAD
-    return [status, output.duration];
-=======
-
-    for (const messages of parseRustcOutput(output.stderr)) {
-        diagnostics.push(
-            parseRustcMessage(messages, programPath)
-        );
-    }
 
     // paths are already absolute
     const ide_info = parseIdeInfo(output.stdout, "");
     add_ideinfo(ide_info);
-    
-    util.log("queryProgramDiagnostics returns");
-    return [diagnostics, status, output.duration ];
->>>>>>> dde8a60a
+
+    return [status, output.duration];
 }
 
 // ========================================================
@@ -954,7 +917,7 @@
         util.log(`Killing ${this.procDestructors.size} processes.`);
         this.procDestructors.forEach((kill) => kill());
     }
-    
+
 
     public async verify(prusti: dependencies.PrustiLocation, serverAddress: string, targetPath: string, target: VerificationTarget, skip_verification: boolean, selective_verify: string | undefined): Promise<void> {
         // Prepare verification
@@ -971,7 +934,6 @@
         if (!skip_verification) {
             this.verificationStatus.text = `$(sync~spin) Verifying ${target} '${escapedFileName}'...`;
         } else {
-
             this.verificationStatus.text =  `$(sync~spin) Analyzing ${target} '${escapedFileName}'...`;
         }
 
@@ -982,43 +944,36 @@
             "See the log (View -> Output -> Prusti Assistant) for more details.";
         let crashed = false;
         try {
-<<<<<<< HEAD
             let status: VerificationStatus, duration: util.Duration;
-            if (target === VerificationTarget.Crate) {
-                [status, duration] = await queryCrateDiagnostics(prusti, targetPath, serverAddress, this.procDestructors, verificationDiagnostics, this.target, this.quantifierInstantiationsProvider);
-            } else {
-                [status, duration] = await queryProgramDiagnostics(prusti, targetPath, serverAddress, this.procDestructors, verificationDiagnostics, this.target, this.quantifierInstantiationsProvider);
-=======
-            let diagnostics: Diagnostic[], status: VerificationStatus, duration: util.Duration;
             util.log("starting verification");
             if (target === VerificationTarget.Crate) {
-                [diagnostics, status, duration ] = await queryCrateDiagnostics(
-                    prusti, 
-                    targetPath, 
-                    serverAddress, 
-                    this.procDestructors, 
-                    skip_verification, 
-                    selective_verify
+                [status, duration] = await queryCrateDiagnostics(
+                    prusti,
+                    targetPath,
+                    serverAddress,
+                    this.procDestructors,
+                    skip_verification,
+                    selective_verify,
+                    verificationDiagnostics,
+                    this.target,
+                    this.quantifierInstantiationsProvider,
                 );
             } else {
-                [diagnostics, status, duration ] = await queryProgramDiagnostics(
-                    prusti, 
-                    targetPath, 
-                    serverAddress, 
-                    this.procDestructors, 
-                    skip_verification, 
-                    selective_verify
+                [status, duration] = await queryProgramDiagnostics(
+                    prusti,
+                    targetPath,
+                    serverAddress,
+                    this.procDestructors,
+                    skip_verification,
+                    selective_verify,
+                    verificationDiagnostics,
+                    this.target,
+                    this.quantifierInstantiationsProvider,
                 );
->>>>>>> dde8a60a
             }
-            
-
-<<<<<<< HEAD
+
+            durationSecMsg = (duration[0] + duration[1] / 1e9).toFixed(1);
             //verificationDiagnostics.addAll(diagnostics);
-=======
->>>>>>> dde8a60a
-            durationSecMsg = (duration[0] + duration[1] / 1e9).toFixed(1);
-            verificationDiagnostics.addAll(diagnostics);
             if (status === VerificationStatus.Crash) {
                 crashed = true;
                 util.log("Prusti encountered an unexpected error.");

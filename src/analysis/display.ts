import * as vscode from "vscode";
import * as util from "./../util";
import { EventEmitter } from "events";
import { infoCollection } from "./infoCollection"
import { VerificationResult } from "./verificationResult";
import { failedVerificationDecorationType, successfulVerificationDecorationType } from "./../toolbox/decorations";
import { FunctionRef } from "./compilerInfo";


export const updateEmitter = new EventEmitter();


// for CodeLenses and CodeActions we need to set up handlers
// at the beginning, to display information later
export function setup_handlers(): void {

    vscode.languages.registerCodeLensProvider('rust', {
        provideCodeLenses(document: vscode.TextDocument, _token: vscode.CancellationToken): Promise<vscode.CodeLens[]> {
            return codelensPromise(document, _token);
        }
    });

    vscode.languages.registerCodeActionsProvider('rust', {
        provideCodeActions(
            document: vscode.TextDocument,
            range: vscode.Range,
            _context: vscode.CodeActionContext,
            _token: vscode.CancellationToken
        ): vscode.CodeAction[] {
            const codeActions: vscode.CodeAction[] = [];
<<<<<<< HEAD

            let lookup = infoCollection.fnCalls.get(document.fileName);

            if (lookup !== undefined ) {
                let procdefs: ci.ProcDef[] = lookup;
                procdefs.forEach((fc: ci.ProcDef) => {
                    if (fc.filename === document.fileName && fc.range.contains(range))
=======
            
            // figure out whether or not this file is part of a crate, or a
            // standalone file
            let rootPath = infoCollection.getRootPath(document.uri.fsPath);
            let lookup = infoCollection.functionCalls.get(rootPath);
            
            
            if (lookup !== undefined ) {
                let procdefs: FunctionRef[] = lookup;
                procdefs.forEach((fc: FunctionRef) => {
                    if (fc.fileName === document.fileName && fc.range.contains(range)) 
>>>>>>> 104e6e53
                    {
                        const codeAction = new vscode.CodeAction(
                            "create external specification " + fc.identifier,
                            vscode.CodeActionKind.QuickFix
                        );
                        codeAction.command = {
                            title: "Verify",
                            command: "prusti-assistant.query-method-signature",
                            arguments: [fc.identifier]
                        };
                        codeActions.push(codeAction);
                    }
                });
            }
            return codeActions;
        }
    });
}

async function codelensPromise(
  document: vscode.TextDocument,
  _token: vscode.CancellationToken
): Promise<vscode.CodeLens[]> {
    const codeLenses: vscode.CodeLens[] = [];
<<<<<<< HEAD
    let lookup = infoCollection.procDefs.get(document.fileName);

    if (lookup !== undefined ) {
        if (lookup[0]) {
            util.log("Trying to get info for file that has been read before");
=======
    let rootPath = infoCollection.getRootPath(document.uri.fsPath);
    let procDefs = infoCollection.procedureDefs.get(rootPath);
    let fileState = infoCollection.fileStateMap.get(document.uri.fsPath);
    
    
    if (fileState !== undefined ) {
        if (fileState) {
>>>>>>> 104e6e53
            // it has already been read and we should wait for
            // an update. Should there be an await?
            await new Promise(resolve => {
                updateEmitter.once('updated' + document.uri.fsPath, () => resolve );
            });
        } // otherwise just proceed since this file's current info has not been
          // read yet..

<<<<<<< HEAD
        lookup[0] = true;

        let procdefs: ci.ProcDef[] = lookup[1];
        procdefs.forEach((pc: ci.ProcDef) => {
            const codeLens = new vscode.CodeLens(pc.range);
            codeLens.command = {
                title: "✓ verify " + pc.name,
                command: "prusti-assistant.verify-selective",
                // TODO: invoke selective verification here
                arguments: [pc.name]
            };
            codeLenses.push(codeLens);
=======
        infoCollection.fileStateMap.set(document.uri.fsPath, true);

        procDefs?.forEach((pd: FunctionRef) => {
            if (pd.fileName === document.uri.fsPath) {
                const codeLens = new vscode.CodeLens(pd.range);
                codeLens.command = { 
                    title: "✓ Verify " + pd.identifier,
                    command: "prusti-assistant.verify-selective",
                    // TODO: invoke selective verification here
                    arguments: [pd.identifier]
                };
                codeLenses.push(codeLens);
            }
>>>>>>> 104e6e53
        });
    }
    // await delay(0);
    return codeLenses;
}

export function displayResults() {
    let activeEditor = vscode.window.activeTextEditor;
    let editorFilePath = activeEditor?.document.uri.fsPath;
    if (editorFilePath !== undefined) {
        let rootPath = infoCollection.getRootPath(editorFilePath);
        let decorators: vscode.TextEditorDecorationType[] = [];
        clearPreviousDecorators(editorFilePath);
        let resultList = infoCollection.verificationInfo.get(rootPath);
        resultList?.forEach((res: VerificationResult) => {
            let location = infoCollection.getLocation(rootPath, res.methodName);
            if (location) {
                let [range, resFilePath] = location;
                if (resFilePath === editorFilePath) {
                    let range_line = full_line_range(range);
                    var decoration;
                    if (res.success) {
                        decoration = successfulVerificationDecorationType(res.time_ms, res.cached)
                    } else {
                        decoration = failedVerificationDecorationType(res.time_ms, res.cached)
                    }
                    activeEditor?.setDecorations(decoration, [range_line]);
                    decorators.push(decoration);
                }
            } else {
                util.log(`Couldn't find location for method ${res.methodName} in ${rootPath}`);
            }
        });
        infoCollection.decorations.set(editorFilePath, decorators);
    }
}

function clearPreviousDecorators(filePath: string) {
    let prev = infoCollection.decorations.get(filePath);
    if (prev !== undefined) {
        prev.forEach((dec: vscode.TextEditorDecorationType) => {
            vscode.window.activeTextEditor?.setDecorations(dec, []);
        });
    } 

}

/**
 * very primitive way of causing a re-rendering of the Codelenses in the
 * current file. This was needed because in some cases it took quite a few 
 * seconds until they were updated.
 */
export function force_codelens_update(): void {
    const cancel = vscode.languages.registerCodeLensProvider('rust', {
        provideCodeLenses(_document: vscode.TextDocument, _token: vscode.CancellationToken): vscode.CodeLens[] {
            const codeLenses: vscode.CodeLens[] = [];
            return codeLenses;
        }
    });
    cancel.dispose();
}

<<<<<<< HEAD
/**
    * Given a range, possibly spanning multiple lines
* this function will return a range that includes all of
* the last line. The purpose of this is that decorators
* that are displayed "behind" this range, will not
* be in the middle of some text
*/
=======
/** 
 * Given a range, possibly spanning multiple lines this function will return a range 
 * that includes all of the last line. The purpose of this is that decorators
 * that are displayed "behind" this range, will not be in the middle of some text
 */
>>>>>>> 104e6e53
function full_line_range(range: vscode.Range): vscode.Range {
    let position = new vscode.Position(range.start.line, range.start.character);
    let position_test = new vscode.Position(range.start.line, Number.MAX_SAFE_INTEGER);

    return new vscode.Range(position, position_test)
}<|MERGE_RESOLUTION|>--- conflicted
+++ resolved
@@ -28,27 +28,17 @@
             _token: vscode.CancellationToken
         ): vscode.CodeAction[] {
             const codeActions: vscode.CodeAction[] = [];
-<<<<<<< HEAD
 
-            let lookup = infoCollection.fnCalls.get(document.fileName);
-
-            if (lookup !== undefined ) {
-                let procdefs: ci.ProcDef[] = lookup;
-                procdefs.forEach((fc: ci.ProcDef) => {
-                    if (fc.filename === document.fileName && fc.range.contains(range))
-=======
-            
             // figure out whether or not this file is part of a crate, or a
             // standalone file
             let rootPath = infoCollection.getRootPath(document.uri.fsPath);
             let lookup = infoCollection.functionCalls.get(rootPath);
-            
-            
+
+
             if (lookup !== undefined ) {
                 let procdefs: FunctionRef[] = lookup;
                 procdefs.forEach((fc: FunctionRef) => {
-                    if (fc.fileName === document.fileName && fc.range.contains(range)) 
->>>>>>> 104e6e53
+                    if (fc.fileName === document.fileName && fc.range.contains(range))
                     {
                         const codeAction = new vscode.CodeAction(
                             "create external specification " + fc.identifier,
@@ -73,21 +63,13 @@
   _token: vscode.CancellationToken
 ): Promise<vscode.CodeLens[]> {
     const codeLenses: vscode.CodeLens[] = [];
-<<<<<<< HEAD
-    let lookup = infoCollection.procDefs.get(document.fileName);
-
-    if (lookup !== undefined ) {
-        if (lookup[0]) {
-            util.log("Trying to get info for file that has been read before");
-=======
     let rootPath = infoCollection.getRootPath(document.uri.fsPath);
     let procDefs = infoCollection.procedureDefs.get(rootPath);
     let fileState = infoCollection.fileStateMap.get(document.uri.fsPath);
-    
-    
+
+
     if (fileState !== undefined ) {
         if (fileState) {
->>>>>>> 104e6e53
             // it has already been read and we should wait for
             // an update. Should there be an await?
             await new Promise(resolve => {
@@ -96,20 +78,6 @@
         } // otherwise just proceed since this file's current info has not been
           // read yet..
 
-<<<<<<< HEAD
-        lookup[0] = true;
-
-        let procdefs: ci.ProcDef[] = lookup[1];
-        procdefs.forEach((pc: ci.ProcDef) => {
-            const codeLens = new vscode.CodeLens(pc.range);
-            codeLens.command = {
-                title: "✓ verify " + pc.name,
-                command: "prusti-assistant.verify-selective",
-                // TODO: invoke selective verification here
-                arguments: [pc.name]
-            };
-            codeLenses.push(codeLens);
-=======
         infoCollection.fileStateMap.set(document.uri.fsPath, true);
 
         procDefs?.forEach((pd: FunctionRef) => {
@@ -123,7 +91,6 @@
                 };
                 codeLenses.push(codeLens);
             }
->>>>>>> 104e6e53
         });
     }
     // await delay(0);
@@ -167,13 +134,13 @@
         prev.forEach((dec: vscode.TextEditorDecorationType) => {
             vscode.window.activeTextEditor?.setDecorations(dec, []);
         });
-    } 
+    }
 
 }
 
 /**
  * very primitive way of causing a re-rendering of the Codelenses in the
- * current file. This was needed because in some cases it took quite a few 
+ * current file. This was needed because in some cases it took quite a few
  * seconds until they were updated.
  */
 export function force_codelens_update(): void {
@@ -186,21 +153,11 @@
     cancel.dispose();
 }
 
-<<<<<<< HEAD
 /**
-    * Given a range, possibly spanning multiple lines
-* this function will return a range that includes all of
-* the last line. The purpose of this is that decorators
-* that are displayed "behind" this range, will not
-* be in the middle of some text
-*/
-=======
-/** 
- * Given a range, possibly spanning multiple lines this function will return a range 
+ * Given a range, possibly spanning multiple lines this function will return a range
  * that includes all of the last line. The purpose of this is that decorators
  * that are displayed "behind" this range, will not be in the middle of some text
  */
->>>>>>> 104e6e53
 function full_line_range(range: vscode.Range): vscode.Range {
     let position = new vscode.Position(range.start.line, range.start.character);
     let position_test = new vscode.Position(range.start.line, Number.MAX_SAFE_INTEGER);

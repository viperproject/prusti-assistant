import * as vscode from "vscode";
import { Location } from "vs-verification-toolbox";
import * as path from "path";
import * as util from "./util";
import { findJavaHome, JavaHome } from "./javaHome";

const namespace = "prusti-assistant";

export function config(): vscode.WorkspaceConfiguration {
    return vscode.workspace.getConfiguration(namespace);
}

export enum BuildChannel {
    LatestRelease = "LatestRelease",
    LatestDev = "LatestDev",
    Local = "Local"
}

export const buildChannelKey = "buildChannel";
export const buildChannelPath = `${namespace}.${buildChannelKey}`;

export function buildChannel(): BuildChannel {
    const defaultChannel = BuildChannel.LatestRelease;
    const channelName = config().get(buildChannelKey, defaultChannel as string);
    const channel = BuildChannel[
        // Convert string to enum. See https://stackoverflow.com/a/17381004/2491528
        channelName as keyof typeof BuildChannel
    ];
    if (channel !== undefined) {
        return channel;
    } else {
        util.userError(
            `Prusti has no build channel named ${channelName}; defaulting to ${defaultChannel}. ` +
            "This has been probably caused by an update of the extension. " +
            "To fix this error, please choose a valid build channel in the settings."
        );
        return defaultChannel;
    }
}

const localPrustiPathKey = "localPrustiPath";
export const localPrustiPathPath = `${namespace}.${localPrustiPathKey}`;

export function localPrustiPath(): string {
    return config().get(localPrustiPathKey, "");
}

export function checkForUpdates(): boolean {
    return config().get("checkForUpdates", true);
}

export function verifyOnSave(): boolean {
    return config().get("verifyOnSave", true);
}

export function verifyOnOpen(): boolean {
    return config().get("verifyOnOpen", true);
}

export function reportErrorsOnly(): boolean {
    return config().get("reportErrorsOnly", false);
}

// Avoid calling `findJavaHome()` each time.
let cachedFindJavaHome: string | null = null;

export async function javaHome(): Promise<JavaHome | null> {
    const configPath = config().get<string>("javaHome", "");
    let path;
    if (configPath.length > 0) {
        path = configPath;
    } else {
        if (cachedFindJavaHome === null) {
            cachedFindJavaHome = await findJavaHome();
        }
        path = cachedFindJavaHome;
    }
    if (path === null) { return null; }
    return new JavaHome(new Location(path));
}

const serverAddressKey = "serverAddress";
export const serverAddressPath = `${namespace}.${serverAddressKey}`;

export function serverAddress(): string {
    return config().get(serverAddressKey, "");
}

<<<<<<< HEAD
export function cachePath(context: vscode.ExtensionContext): string {
    return path.join(context.globalStoragePath, `cache-${buildChannel()}.bin`)
=======
export function extraPrustiEnv(): Record<string, string> {
    return config().get("extraPrustiEnv", {});
}

export function extraPrustiRustcArgs(): string[] {
    return config().get("extraPrustiRustcArgs", []);
}

export function extraCargoPrustiArgs(): string[] {
    return config().get("extraCargoPrustiArgs", []);
}

export function extraPrustiServerArgs(): string[] {
    return config().get("extraPrustiServerArgs", []);
>>>>>>> 84c9b83e
}<|MERGE_RESOLUTION|>--- conflicted
+++ resolved
@@ -86,10 +86,10 @@
     return config().get(serverAddressKey, "");
 }
 
-<<<<<<< HEAD
 export function cachePath(context: vscode.ExtensionContext): string {
     return path.join(context.globalStoragePath, `cache-${buildChannel()}.bin`)
-=======
+}
+
 export function extraPrustiEnv(): Record<string, string> {
     return config().get("extraPrustiEnv", {});
 }
@@ -104,5 +104,4 @@
 
 export function extraPrustiServerArgs(): string[] {
     return config().get("extraPrustiServerArgs", []);
->>>>>>> 84c9b83e
 }
--- conflicted
+++ resolved
@@ -1,215 +1,4 @@
 {
-<<<<<<< HEAD
-	"name": "prusti-assistant",
-	"displayName": "Prusti Assistant",
-	"description": "Verify Rust programs with the Prusti verifier.",
-	"version": "0.11.2",
-	"publisher": "viper-admin",
-	"repository": {
-		"type": "git",
-		"url": "https://github.com/viperproject/prusti-assistant.git"
-	},
-	"license": "MIT",
-	"bugs": {
-		"url": "https://github.com/viperproject/prusti-assistant/issues"
-	},
-	"homepage": "https://github.com/viperproject/prusti-assistant",
-	"engines": {
-		"vscode": "^1.43.0",
-		"node": "*"
-	},
-	"categories": [
-		"Programming Languages"
-	],
-	"keywords": [
-		"rust",
-		"verification",
-		"prusti",
-		"viper"
-	],
-	"activationEvents": [
-		"onLanguage:rust"
-	],
-	"main": "./out/extension",
-	"contributes": {
-		"snippets": [
-			{
-				"language": "rust",
-				"path": "./snippets/specs.json"
-			}
-		],
-		"commands": [
-			{
-				"command": "prusti-assistant.update",
-				"title": "update verifier",
-				"category": "Prusti"
-			},
-			{
-				"command": "prusti-assistant.show-version",
-				"title": "show version",
-				"category": "Prusti"
-			},
-			{
-				"command": "prusti-assistant.verify",
-				"title": "verify the current crate or file",
-				"category": "Prusti"
-			},
-			{
-				"command": "prusti-assistant.restart-server",
-				"title": "restart Prusti server",
-				"category": "Prusti"
-			}
-		],
-		"configuration": {
-			"title": "Prusti Assistant",
-			"properties": {
-				"prusti-assistant.buildChannel": {
-					"type": "string",
-					"default": "LatestRelease",
-					"enum": [
-						"LatestRelease",
-						"LatestDev",
-						"Local"
-					],
-					"enumDescriptions": [
-						"The latest release of Prusti.",
-						"A version with frequent updates that might be unstable or have other issues.",
-						"A local build of Prusti, specified via localPrustiPath."
-					],
-					"description": "Specifies from which channel Prusti builds are downloaded."
-				},
-				"prusti-assistant.checkForUpdates": {
-					"type": "boolean",
-					"default": true,
-					"description": "Specifies if Prusti should check for updates at startup."
-				},
-				"prusti-assistant.localPrustiPath": {
-					"type": "string",
-					"default": "",
-					"description": "Specifies the path to the local Prusti installation (has no effect if buildChannel is not set to Local)."
-				},
-				"prusti-assistant.verifyOnSave": {
-					"type": "boolean",
-					"default": false,
-					"description": "Specifies if programs should be verified on save."
-				},
-				"prusti-assistant.verifyOnOpen": {
-					"type": "boolean",
-					"default": false,
-					"description": "Specifies if programs should be verified when opened."
-				},
-				"prusti-assistant.reportErrorsOnly": {
-					"type": "boolean",
-					"default": false,
-					"description": "Specifies if only error messages should be reported, hiding compiler's warnings."
-				},
-				"prusti-assistant.javaHome": {
-					"type": "string",
-					"default": "",
-					"description": "Specifies the path of the Java home folder (leave empty to auto-detect)."
-				},
-				"prusti-assistant.serverAddress": {
-					"type": "string",
-					"default": "",
-					"description": "Specifies the address of a Prusti server to use for verification. If not set, the extension will start up and manage its own server."
-				},
-				"prusti-assistant.extraPrustiEnv": {
-					"type": "object",
-					"default": {
-						"RUST_BACKTRACE": "true",
-						"PRUSTI_LOG": "info"
-					},
-					"additionalProperties": {
-						"type": "string"
-					},
-					"description": "Specifies additional environment variables to be passed to all Prusti runs. Remember to restart the Prusti Server after modifying this setting."
-				},
-				"prusti-assistant.extraPrustiRustcArgs": {
-					"type": "array",
-					"items": {
-						"type": "string"
-					},
-					"default": [
-						"--edition=2018"
-					],
-					"description": "Specifies additional arguments to be passed to Prusti-Rustc. Used when verifying a Rust file that is not part of a crate."
-				},
-				"prusti-assistant.extraCargoPrustiArgs": {
-					"type": "array",
-					"items": {
-						"type": "string"
-					},
-					"default": [],
-					"description": "Specifies additional arguments to be passed to Cargo-Prusti. Used when verifying a crate."
-				},
-				"prusti-assistant.extraPrustiServerArgs": {
-					"type": "array",
-					"items": {
-						"type": "string"
-					},
-					"default": [],
-					"description": "Specifies additional arguments to be passed to the Prusti Server. Remember to restart the Prusti Server after modifying this setting."
-				}
-			}
-		}
-	},
-	"scripts": {
-		"webpack-production": "webpack --mode production",
-		"webpack-development": "webpack --mode development",
-		"tsc": "tsc",
-		"vscode:prepublish": "npm-run-all --sequential clean webpack-production",
-		"compile": "npm-run-all --sequential clean webpack-development",
-		"lint": "eslint -c .eslintrc --ext .ts ./src",
-		"test-compile": "npm-run-all --sequential clean tsc",
-		"pretest": "npm run test-compile",
-		"test": "node ./out/test/runTest.js",
-		"report-coverage": "nyc report --reporter=html",
-		"clean": "rimraf out",
-		"package": "vsce package --no-dependencies"
-	},
-	"devDependencies": {
-		"@types/chai": "^4.3.3",
-		"@types/fs-extra": "^9.0.13",
-		"@types/glob": "^7.2.0",
-		"@types/mocha": "^9.1.1",
-		"@types/node": "^14.18.29",
-		"@types/tmp": "^0.2.3",
-		"@types/vscode": "^1.43.0",
-		"@typescript-eslint/eslint-plugin": "^4.33.0",
-		"@typescript-eslint/parser": "^4.33.0",
-		"@vscode/test-electron": "^1.6.2",
-		"chai": "^4.3.6",
-		"eslint": "^7.32.0",
-		"eslint-plugin-import": "^2.26.0",
-		"eslint-plugin-jsdoc": "^36.1.1",
-		"eslint-plugin-prefer-arrow": "^1.2.3",
-		"eslint-plugin-react": "^7.31.8",
-		"glob": "^7.2.3",
-		"mocha": "^9.2.2",
-		"npm-run-all": "^4.1.5",
-		"nyc": "^15.1.0",
-		"rimraf": "^3.0.2",
-		"ts-loader": "^9.4.0",
-		"typescript": "^4.8.3",
-		"vsce": "^2.11.0",
-		"webpack": "^5.74.0",
-		"webpack-cli": "^4.10.0"
-	},
-	"dependencies": {
-		"@viperproject/locate-java-home": "git+https://github.com/viperproject/locate-java-home.git",
-		"fs-extra": "^10.1.0",
-		"locate-java-home": "git+https://github.com/viperproject/locate-java-home.git",
-		"tmp": "^0.2.1",
-		"tree-kill": "^1.2.2",
-		"vs-verification-toolbox": "git+https://github.com/viperproject/vs-verification-toolbox.git"
-	},
-	"__metadata": {
-		"id": "03644baf-8510-4e01-9bc8-ef0269607dba",
-		"publisherDisplayName": "Chair of Programming Methodology - ETH Zurich",
-		"publisherId": "40c87fab-912c-4304-b2ee-b6c71e280a3c",
-		"isPreReleaseVersion": false
-	}
-=======
     "name": "prusti-assistant",
     "displayName": "Prusti Assistant",
     "description": "Verify Rust programs with the Prusti verifier.",
@@ -273,7 +62,7 @@
                         "name": "method",
                         "description": "The method to verify",
                         "type": "string",
-                        "default": "" 
+                        "default": ""
                     }
                 ]
             },
@@ -443,5 +232,4 @@
         "tree-kill": "^1.2.2",
         "vs-verification-toolbox": "git+https://github.com/viperproject/vs-verification-toolbox.git"
     }
->>>>>>> dde8a60a
 }